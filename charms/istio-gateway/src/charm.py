#!/usr/bin/env python3

import logging
import subprocess

from jinja2 import Environment, FileSystemLoader
from ops.charm import CharmBase
from ops.main import main
from ops.model import ActiveStatus, BlockedStatus, WaitingStatus
from serialized_data_interface import NoCompatibleVersions, NoVersionsListed, get_interfaces
from lightkube import Client, codecs
from lightkube.core.exceptions import LoadResourceError, ApiError


class Operator(CharmBase):
    def __init__(self, *args):
        super().__init__(*args)

        if not self.unit.is_leader():
            # We can't do anything useful when not the leader, so do nothing.
            self.model.unit.status = WaitingStatus("Waiting for leadership")
            return

        try:
            self.interfaces = get_interfaces(self)
        except NoVersionsListed as err:
            self.model.unit.status = WaitingStatus(str(err))
            return
        except NoCompatibleVersions as err:
            self.model.unit.status = BlockedStatus(str(err))
            return
        else:
            self.model.unit.status = ActiveStatus()

        self.log = logging.getLogger(__name__)

        self.lightkube_client = Client(field_manager="lightkube")

        self.framework.observe(self.on.install, self.install)
        self.framework.observe(self.on["istio-pilot"].relation_changed, self.install)
        self.framework.observe(self.on.config_changed, self.install)
        self.framework.observe(self.on.remove, self.remove)

    def install(self, event):
        """Install charm."""

        if self.model.config['kind'] not in ('ingress', 'egress'):
            self.model.unit.status = BlockedStatus('Config item `kind` must be set')
            return

        if not self.model.relations['istio-pilot']:
            self.model.unit.status = BlockedStatus("Waiting for istio-pilot relation")
            return

        if not ((pilot := self.interfaces["istio-pilot"]) and pilot.get_data()):
            self.model.unit.status = WaitingStatus("Waiting for istio-pilot relation data")
            return

        pilot = list(pilot.get_data().values())[0]

        env = Environment(loader=FileSystemLoader('src'))
        template = env.get_template('manifest.yaml')
        rendered = template.render(
            kind=self.model.config['kind'],
            namespace=self.model.name,
            pilot_host=pilot['service-name'],
            pilot_port=pilot['service-port'],
        )

        for obj in codecs.load_all_yaml(rendered):
            self.lightkube_client.apply(obj, namespace=obj.metadata.namespace)

        self.unit.status = ActiveStatus()

    def remove(self, event):
        """Remove charm."""

        env = Environment(loader=FileSystemLoader('src'))
        template = env.get_template('manifest.yaml')
        rendered = template.render(
            kind=self.model.config['kind'],
            namespace=self.model.name,
            pilot_host='foo',
            pilot_port='foo',
        )

        try:
<<<<<<< HEAD
            for obj in codecs.load_all_yaml(rendered):
                self.lightkube_client.delete(obj.__class__, obj.metadata.name, namespace=obj.metadata.namespace)
        except ApiError as err:
            if "(Unauthorized)" in err.status.message:
=======
            subprocess.run(
                ["./kubectl", "delete", "-f-"],
                input=rendered.encode('utf-8'),
                capture_output=True,
                check=True,
            )
        except subprocess.CalledProcessError as e:
            if b"(Unauthorized)" in e.stderr:
>>>>>>> 475ef014
                # Ignore error from https://bugs.launchpad.net/juju/+bug/1941655
                self.log.error(f"Ignoring unauthorized error during cleanup:\n{e.stderr}")
            else:
                raise


if __name__ == "__main__":
    main(Operator)<|MERGE_RESOLUTION|>--- conflicted
+++ resolved
@@ -85,24 +85,15 @@
         )
 
         try:
-<<<<<<< HEAD
             for obj in codecs.load_all_yaml(rendered):
                 self.lightkube_client.delete(obj.__class__, obj.metadata.name, namespace=obj.metadata.namespace)
         except ApiError as err:
             if "(Unauthorized)" in err.status.message:
-=======
-            subprocess.run(
-                ["./kubectl", "delete", "-f-"],
-                input=rendered.encode('utf-8'),
-                capture_output=True,
-                check=True,
-            )
-        except subprocess.CalledProcessError as e:
-            if b"(Unauthorized)" in e.stderr:
->>>>>>> 475ef014
                 # Ignore error from https://bugs.launchpad.net/juju/+bug/1941655
-                self.log.error(f"Ignoring unauthorized error during cleanup:\n{e.stderr}")
+                self.log.error(f"Ignoring unauthorized error during cleanup:\n{err.status.message}")
             else:
+                # But surface any other errors
+                self.log.error(err.status.message)
                 raise
 
 
