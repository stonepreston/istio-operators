--- conflicted
+++ resolved
@@ -119,15 +119,14 @@
     delete_calls = get_unique_calls(mocked_client.return_value.delete.call_args_list)
     assert get_deleted_resource_types(delete_calls[1:]) == ['VirtualService', 'DestinationRule']
 
-<<<<<<< HEAD
     # Skip the first unique apply call since that is the call for the gateway
     apply_calls = get_unique_calls(mocked_client.return_value.apply.call_args_list[1:])
     assert apply_calls[0][0][0] == expected
-=======
+
+    assert isinstance(harness.charm.model.unit.status, ActiveStatus)
+
     harness.remove_relation(rel_id)
     assert isinstance(harness.charm.model.unit.status, ActiveStatus)
-
->>>>>>> 475ef014
 
 
 def test_with_ingress_relation_v3(harness, subprocess, get_unique_calls, mocked_client):
